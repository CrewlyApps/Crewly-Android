--- conflicted
+++ resolved
@@ -42,11 +42,7 @@
         text_date.text = rosterDate.date.dayOfMonth().asText
 
         when (rosterDate.dutyType) {
-<<<<<<< HEAD
-            is DutyType.Duty -> {
-=======
             is DutyType.Sector -> {
->>>>>>> b356d472
                 text_number.text = rosterDate.sectors.size.toString()
             }
 
